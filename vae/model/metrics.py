import jax
import jax.random as random
import jax.numpy as jnp

import equinox as eqx
import equinox.nn as nn

import optax 

from functools import partial

import numpy as np
import matplotlib.pyplot as plt

from tqdm import tqdm

from vae.model.vqvae import VQVAE

def entropy(dist): return sum(jax.scipy.special.entr(dist))
def norm(x): return jnp.sqrt(jnp.sum((x)**2))
def sqdist(x1, x2): return jnp.sum((x1 - x2)**2)
def cossim(x1, x2): return jnp.sum(x1 * x2) / (norm(x1) * norm(x2))

def dot_kernel(X1, X2): return X2 @ X1.T

def sq_kernel(X1, X2):
    """||a - b||^2 = ||a||^2 - 2 * a @ b^T + ||b||^2"""
    a_sq = jnp.sum(X1 * X1, axis=1, keepdims=True).T
    b_sq = jnp.sum(X2 * X2, axis=1, keepdims=True)
    ab = X2 @ X1.T
    return - (a_sq - 2 * ab + b_sq)   


@jax.jit
def code_energy(codes, data, kernel=sq_kernel, beta=1):
    sims = kernel(codes, data)
    return -jax.nn.logsumexp(sims / beta, axis=0)

def code_grad(codes, data, kernel=sq_kernel, beta=1):
    sims = kernel(codes, data)
    smx = jax.nn.softmax(sims / beta, axis=0)
    return codes - smx.T @ data, -jax.nn.logsumexp(sims / beta, axis=0)

@jax.jit
def code_shift(codes, data, kernel=sq_kernel, beta=1):
    sims = kernel(codes, data)
    smx = jax.nn.softmax(sims / beta, axis=0)
    return smx.T @ data, -jax.nn.logsumexp(sims, axis=0)

def compute_code_energy(vqvae, batch):
    """
    computes the energy across all vqvae codes given the test batch
    """
    codes = vqvae.quantizer.codebook

    def _encode(x):
        enc = vqvae.encoder(x)
        enc = enc.reshape(-1, enc.shape[-1])
        return enc
    enc = jax.vmap(_encode)(batch)
    # flatten across all quantized encoding vectors
    enc = enc.reshape(-1, enc.shape[-1])

    return code_energy(codes, enc)

def meanshift_codes(key, codes, data, steps=200, lr=5e-2, beta=1.0, sigma = 0.1):
    optim = optax.sgd(learning_rate=lr)
    opt_state = optim.init(codes)
    energy_vals = []

    @partial(jax.jit, static_argnames=["kernel"])
    def code_step(codes, opt_state, kernel=sq_kernel):
        grad, energy = code_grad(codes, data, kernel=kernel, beta=beta)
        updates, opt_state = optim.update(grad, opt_state, codes)
        return updates, opt_state, jnp.mean(energy)
    
    for step in range(steps):
        updates, opt_state, energy = code_step(codes, opt_state)
        codes = optax.apply_updates(codes, updates)

        # key, key_rand = jax.random.split(key)
        # eps = jax.random.normal(key_rand, shape=codes.shape)

        # codes = codes + sigma * eps

        # codes_history.append(codes.copy())  # Add this line

<<<<<<< HEAD
        energy_vals.append(energy.float())
=======
        energy_vals.append(energy.item())
>>>>>>> 0f91f8dd

    return key, codes, energy_vals

def compute_code_usage(vqvae, dataloader):

    num = vqvae.quantizer.num_embeddings
    track = jnp.zeros(num)
    zero_vec = jnp.zeros(num)

    @jax.jit
    def encode_batch(x):
        return jax.vmap(vqvae.encode)(x)

    for imgs_batch, _ in tqdm(dataloader, desc="measuring code on test"):
        imgs_jax = jnp.array(imgs_batch)
        idx = encode_batch(imgs_jax)
        # track number of times codes appear
        track += zero_vec.at[idx.flatten()].set(1.0)

    prop = jnp.sum(track != 0) / len(track)
    ent = entropy(track / sum(track)) # entropy of normalized hist among non-zero

    return prop, ent<|MERGE_RESOLUTION|>--- conflicted
+++ resolved
@@ -85,11 +85,7 @@
 
         # codes_history.append(codes.copy())  # Add this line
 
-<<<<<<< HEAD
-        energy_vals.append(energy.float())
-=======
         energy_vals.append(energy.item())
->>>>>>> 0f91f8dd
 
     return key, codes, energy_vals
 
