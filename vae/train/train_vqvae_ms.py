import jax
import jax.numpy as jnp
import equinox as eqx
import optax
import numpy as np
from tqdm import tqdm
import argparse
import aim
import os
import functools
from pathlib import Path
import matplotlib.pyplot as plt
import matplotlib.gridspec as gridspec
from datetime import datetime
import pickle
import requests
import tarfile
from typing import Tuple

from vae.data import build_dataset
from vae.model.vqvae import VQVAE, train_step
from vae.model.metrics import compute_code_energy, meanshift_codes
from vae.train.fid import compute_frechet_distance, compute_statistics

from vae.train.flax_inception import InceptionV3

@eqx.filter_jit
def batch_reconstruct(vqvae, imgs_batch):
    """JIT-compiled batch reconstruction"""
    def single_reconstruct(img):
        outputs = vqvae.forward(img)
        return outputs["reconstruction"]
    return jax.vmap(single_reconstruct)(imgs_batch)


def compute_fid_score(vqvae, train_images, mu_real, sigma_real, inception_params, apply_fn, n_samples=10000, batch_size=256):
    n_processed = 0
    all_recons = []

    # Sample random images for FID computation
    indices = np.random.permutation(len(train_images))[:n_samples]
    n_batches_needed = (n_samples + batch_size - 1) // batch_size

    for i in tqdm(range(n_batches_needed), desc="Computing FID", leave=False):
        start_idx = i * batch_size
        end_idx = min((i + 1) * batch_size, n_samples)
        batch_indices = indices[start_idx:end_idx]

        imgs_batch = train_images[batch_indices]
        imgs_jax = jnp.array(imgs_batch)

        recons = batch_reconstruct(vqvae, imgs_jax)

        recons_np = np.array(recons)
        recons_np = np.clip(recons_np, 0, 1)
        recons_np = (recons_np * 255).astype(np.uint8)

        all_recons.append(recons_np)

    all_recons = np.concatenate(all_recons, axis=0)

    print(f"Computing InceptionV3 features for {len(all_recons)} reconstructions...")
    mu_recon, sigma_recon = compute_statistics(
        all_recons, inception_params, apply_fn, batch_size=256, img_size=(256, 256)
    )

    fid = compute_frechet_distance(mu_real, mu_recon, sigma_real, sigma_recon, eps=1e-6)
    return fid


def save_reconstruction_grid(vqvae, train_images, epoch, save_path, n_images=25):
    n_rows = int(np.sqrt(n_images))
    n_cols = (n_images + n_rows - 1) // n_rows

    # Sample random images for visualization
    indices = np.random.permutation(len(train_images))[:n_images]
    imgs_batch = train_images[indices]
    imgs_jax = jnp.array(imgs_batch)

    recons = []
    for i in range(min(n_images, imgs_jax.shape[0])):
        outputs = vqvae.forward(imgs_jax[i])
        recons.append(outputs["reconstruction"])
    recons = jnp.stack(recons)

    fig = plt.figure(figsize=(n_cols * 3, n_rows * 3))
    gs = gridspec.GridSpec(n_rows * 2, n_cols, hspace=0.3)

    for i in range(n_images):
        row = (i // n_cols) * 2
        col = i % n_cols

        ax1 = fig.add_subplot(gs[row, col])
        img = np.array(imgs_jax[i])
        ax1.imshow(np.clip(img, 0, 1))
        ax1.axis('off')
        if i < n_cols:
            ax1.set_title('Original', fontsize=10)

        ax2 = fig.add_subplot(gs[row + 1, col])
        recon = np.array(recons[i])
        ax2.imshow(np.clip(recon, 0, 1))
        ax2.axis('off')
        if i < n_cols:
            ax2.set_title('Reconstruction', fontsize=10)

    plt.suptitle(f'Epoch {epoch}', fontsize=14)
    plt.savefig(f"{save_path}_epoch_{epoch}.png", dpi=100, bbox_inches='tight')
    plt.close()


def save_checkpoint(model, opt_state, epoch, args, path):
    checkpoint = {
        'epoch': epoch,
        'args': vars(args)
    }
    eqx.tree_serialise_leaves(path + "_model.eqx", model)
    eqx.tree_serialise_leaves(path + "_opt.eqx", opt_state)

    import json
    with open(path + "_meta.json", "w") as f:
        json.dump(checkpoint, f)


def load_checkpoint(path, seed):
    import json
    with open(path + "_meta.json", "r") as f:
        checkpoint = json.load(f)

    args = argparse.Namespace(**checkpoint['args'])
    ch_mult = tuple(map(int, args.ch_mult.split(',')))

    key = jax.random.key(seed)
    model = VQVAE(
        key=key,
        in_channels=3,
        ch=args.ch,
        ch_mult=ch_mult,
        num_res_blocks=args.num_res_blocks,
        num_embeddings=args.num_embeddings,
        embedding_dim=args.embedding_dim,
        beta_commit=args.beta_commit,
        ema_decay=0.95,  # Lower decay for CIFAR-10
        epsilon=1e-5
    )

    model = eqx.tree_deserialise_leaves(path + "_model.eqx", model)

    optimizer = optax.adam(learning_rate=args.lr)
    opt_state = optimizer.init(eqx.filter(model, eqx.is_array))
    opt_state = eqx.tree_deserialise_leaves(path + "_opt.eqx", opt_state)

    return model, opt_state, checkpoint['epoch'], args

def parse_args():
    p = argparse.ArgumentParser()
    p.add_argument("--exp_name", type=str, default="vqvae_cifar10")
    p.add_argument("--tag", type=str, default=None)

    p.add_argument("--epochs", type=int, default=1000)
    p.add_argument("--batch_size", type=int, default=256)
    p.add_argument("--lr", type=float, default=1e-3)

    p.add_argument("--log_interval", type=int, default=5)
    p.add_argument("--save_interval", type=int, default=10)
    p.add_argument("--vis_interval", type=int, default=10)

    p.add_argument("--n_fid_samples", type=int, default=10_000)
    p.add_argument("--no_fid", action="store_true", help="Skip FID computation for testing")

    p.add_argument("--save_dir", type=str, default="./checkpoints")
    p.add_argument("--data_name", type=str, default="CIFAR10")
    p.add_argument("--data_dir", type=str, default="./data/")
    p.add_argument("--aim_repo", type=str, default=None, help="Path to aim repository (defaults to .aim in current dir)")
    
    p.add_argument("--resume", type=str, default=None)

    p.add_argument("--ch", type=int, default=128)
    p.add_argument("--ch_mult", type=str, default="1,2,4")
    p.add_argument("--num_res_blocks", type=int, default=2)
    p.add_argument("--num_embeddings", type=int, default=1024)
    p.add_argument("--embedding_dim", type=int, default=256)
    p.add_argument("--beta_commit", type=float, default=1.0)

    p.add_argument("--mean-shift", action="store_true")
    p.add_argument("--ms-steps", type=int, default=50)
    p.add_argument("--ms-lr", type=float, default=5e-3)
    p.add_argument("--ms-beta", type=float, default=1.0)
    p.add_argument("--ms-sigma", type=float, default=0.0)

    p.add_argument("--seed", type=int, default=42)
    return p.parse_args()

def train(args):
    print(f"JAX backend: {jax.devices()[0].platform}")
    print(f"JAX devices: {jax.devices()}")

    Path(args.save_dir).mkdir(parents=True, exist_ok=True)

    if args.tag is None:
        tag = tag = datetime.now().strftime("%Y%m%d_%H%M%S")
    else:
        tag = args.tag
    run_name = "_".join([args.exp_name, tag])

    ch_mult = tuple(map(int, args.ch_mult.split(',')))
    key = jax.random.key(args.seed)

    # create dataset
    print("Loading CIFAR-10 dataset...")
    dataloader, num_classes, n_train, image_size = build_dataset(
        args.data_name,
        args.data_dir,
        batch_size=args.batch_size,
        is_train=True,
        num_workers=4,
    )


    dataloader_test, _, _, _ = build_dataset(
        args.data_name,
        args.data_dir,
        batch_size=args.batch_size,
        is_train=False,
        num_workers=4,
    )


    n_batches = n_train // args.batch_size
    print(f"Loaded {n_train} training images")
    
    # Store first batch for visualization/testing - convert to HWC
    first_batch_imgs, _ = next(iter(dataloader))
    test_batch = first_batch_imgs[:100]  # Keep 100 images for visualization
    # test_batch = np.transpose(test_batch, (0, 2, 3, 1))  # BCHW -> BHWC
    print(f"Test batch shape: {test_batch.shape}")
    
    # resume from checkpoint
    if args.resume:
        vqvae, opt_state, start_epoch, args = load_checkpoint(args.resume, args.seed)
        print(f"Resumed from epoch {start_epoch}")
    else:
        start_epoch = 0
        key, model_key = jax.random.split(key)
        vqvae = VQVAE(
            key=model_key,
            in_channels=3,
            ch=args.ch,
            ch_mult=ch_mult,
            num_res_blocks=args.num_res_blocks,
            num_embeddings=args.num_embeddings,
            embedding_dim=args.embedding_dim,
            beta_commit=args.beta_commit,
            ema_decay=0.95,
            epsilon=1e-5
        )

        schedule = optax.cosine_decay_schedule(
            init_value=args.lr,
            decay_steps=args.epochs * n_batches
        )
        optimizer = optax.adam(learning_rate=schedule)
        opt_state = optimizer.init(eqx.filter(vqvae, eqx.is_array))

    n_params = sum(x.size for x in jax.tree.leaves(vqvae))
    print(f"Model parameters: {n_params:,}")

    # Check latent shape - encoder expects single image without batch dim in HWC
    test_img = test_batch[0]  # Shape: (32, 32, 3)
    print(f"Test image shape: {test_img.shape}")
    test_latent = vqvae.encoder(test_img)
    print(f"Latent shape for {image_size}x{image_size} input: {test_latent.shape} (expecting 8x8x{args.embedding_dim} with --ch_mult 1,2,4)")

    # Initialize InceptionV3 for FID computation (only if needed)
    if not args.no_fid:
        print("Initializing InceptionV3 for FID...")
        rng = jax.random.key(0)
        inception = InceptionV3(pretrained=True)
        inception_params = inception.init(rng, jnp.ones((1, 32, 32, 3)))
        apply_fn = jax.jit(functools.partial(inception.apply, train=False))

        # Precompute or load real CIFAR-10 statistics
        stats_path = Path(args.save_dir) / "fid_stats_cifar10.npz"
        if stats_path.exists():
            with np.load(stats_path) as f:
                mu_real, sigma_real = f["mu"], f["sigma"]
            print(f"Loaded FID stats from {stats_path}")
        else:
            print("Computing FID statistics for real CIFAR-10 data...")

            real_images_list = []
            for imgs_batch, _ in dataloader:
                real_images_list.append(imgs_batch)
                if len(real_images_list) * args.batch_size >= 10000:  # Use 10k images for stats
                    break
            real_images = np.concatenate(real_images_list, axis=0)[:10000]
            real_images_uint8 = (real_images * 255).astype(np.uint8)

            mu_real, sigma_real = compute_statistics(
                real_images_uint8, inception_params, apply_fn, batch_size=256, img_size=(256, 256)
            )

            np.savez(stats_path, mu=mu_real, sigma=sigma_real)
            print(f"Saved FID stats to {stats_path}")
    else:
        print("Skipping FID initialization (--no_fid flag set)")
        mu_real = sigma_real = inception_params = apply_fn = None

    logf = open(f"{args.save_dir}/{run_name}_log.txt", "a" if args.resume else "w")
    if not args.resume:
        if args.no_fid:
            logf.write("Epoch,Train_Loss,Recon_Loss,Commit_Loss\n")
        else:
            logf.write("Epoch,Train_Loss,Recon_Loss,Commit_Loss,FID\n")

    @eqx.filter_jit
    def jit_train_step(model, batch, opt_state, key):
        return train_step(model, batch, opt_state, optimizer.update, key)

    if start_epoch == 0:
        vis_path = os.path.join(args.save_dir, f"{run_name}_reconstructions")
        save_reconstruction_grid(vqvae, test_batch, 0, vis_path, n_images=25)
        print(f"Saved initial reconstruction grid to {vis_path}_epoch_0.png")

        if not args.no_fid:
            print("Computing initial FID score...")
            # For FID, collect sample images
            sample_images = []
            for imgs_batch, _ in dataloader:
                # Convert BCHW to BHWC
                # imgs_batch = np.transpose(imgs_batch, (0, 2, 3, 1))
                sample_images.append(imgs_batch)
                if len(sample_images) * args.batch_size >= args.n_fid_samples:
                    break
            sample_images = np.concatenate(sample_images, axis=0)[:args.n_fid_samples]
            
            fid_score = compute_fid_score(vqvae, sample_images, mu_real, sigma_real, inception_params, apply_fn, args.n_fid_samples, args.batch_size)
            logf.write(f"0,0.0000,0.0000,0.0000,{fid_score:.2f}\n")
            logf.flush()
            print(f"Epoch 0 (untrained): FID={fid_score:.2f}")
        else:
            logf.write(f"0,0.0000,0.0000,0.0000\n")
            logf.flush()
            print(f"Epoch 0 (untrained): FID=skipped")

    # Rolling buffer of recent latents for refresh
    buffer_max = 8192
    z_buffer = np.empty((0, args.embedding_dim), dtype=np.float32)


    # aim logging
    run = aim.Run(repo=args.aim_repo, experiment=args.exp_name)
    run["hparams"] = vars(args)

    # train loop
    for epoch in range(start_epoch, args.epochs):
        epoch_losses = {"total": 0, "recon": 0, "commit": 0}

        pbar = tqdm(dataloader, desc=f"Epoch {epoch+1}/{args.epochs}")
        
        for imgs_batch, labels_batch in pbar:
            imgs_jax = jnp.array(imgs_batch)

            key, subkey = jax.random.split(key)
            vqvae, opt_state, loss, outputs = jit_train_step(vqvae, imgs_jax, opt_state, subkey)

            batch_size_actual = imgs_jax.shape[0]
            recon_losses = outputs["recon_loss"]
            commit_losses = outputs["commit_loss"]

            epoch_losses["total"] += float(loss) * batch_size_actual
            epoch_losses["recon"] += float(jnp.sum(recon_losses))
            epoch_losses["commit"] += float(jnp.sum(commit_losses))

            pbar.set_postfix({
                "loss": f"{loss:.4f}",
                "recon": f"{jnp.mean(recon_losses):.6f}",
                "commit": f"{jnp.mean(commit_losses):.8f}"
            })

            # Collect z_e into a host-side buffer
            z_batch = np.array(outputs["z_e"]).reshape(-1, args.embedding_dim)
            if z_buffer.size == 0:
                z_buffer = z_batch
            else:
                z_buffer = np.concatenate([z_buffer, z_batch], axis=0)
            if z_buffer.shape[0] > buffer_max:
                z_buffer = z_buffer[-buffer_max:]

            # do mean shift a little after each step
            if args.mean_shift:
                key = jax.random.PRNGKey(0)
                key, codes, energy_vals = meanshift_codes(
                    key, 
                    codes=vqvae.quantizer.codebook, 
                    data=z_batch,
                    steps=args.ms_steps,
                    lr=args.ms_lr,
                    beta=args.ms_beta,
                    sigma=args.ms_sigma
                )
                # assign new codes
                eqx.tree_at(lambda m: m.quantizer.codebook, vqvae, codes)

                run.track(energy_vals, name='ms_energy', epoch=epoch, step=args.ms_steps)




        avg_losses = {k: v / n_train for k, v in epoch_losses.items()}

        energy = compute_code_energy(vqvae, real_images[:256])
<<<<<<< HEAD
        # track with aim
        _ = [run.track(v, name=k, epoch=epoch) for k, v in avg_losses.items()]
        run.track(jnp.mean(energy), name='avg_code_energy', epoch=epoch)
        run.track(aim.Distribution(energy), name='code_energies', epoch=epoch)
=======
        
        run.track(float(jnp.mean(energy)), name='avg_code_energy', epoch=epoch)
        run.track(aim.Distribution(np.array(energy)), name='code_energies', epoch=epoch)
>>>>>>> 0f91f8dd

        # Compute FID only at log intervals and if not disabled
        if (epoch + 1) % args.log_interval == 0 and not args.no_fid:
            print(f"\nEpoch {epoch+1}: Computing FID score...")
            # Collect sample images for FID
            sample_images = []
            for imgs_batch, _ in dataloader:
                # Convert BCHW to BHWC
                # imgs_batch = np.transpose(imgs_batch, (0, 2, 3, 1))
                sample_images.append(imgs_batch)
                if len(sample_images) * args.batch_size >= args.n_fid_samples:
                    break
            sample_images = np.concatenate(sample_images, axis=0)[:args.n_fid_samples]
            
            fid_score = compute_fid_score(vqvae, sample_images, mu_real, sigma_real, inception_params, apply_fn, args.n_fid_samples, args.batch_size)
            run.track(fid_score, name="fid", epoch=epoch)

            print(f"Epoch {epoch+1}: Loss={avg_losses['total']:.4f}, "
                  f"Recon={avg_losses['recon']:.6f}, Commit={avg_losses['commit']:.8f}, "
                  f"FID={fid_score:.2f}")
        else:
            fid_score = None
            if args.no_fid:
                print(f"Epoch {epoch+1}: Loss={avg_losses['total']:.4f}, "
                      f"Recon={avg_losses['recon']:.6f}, Commit={avg_losses['commit']:.8f}")
            else:
                print(f"Epoch {epoch+1}: Loss={avg_losses['total']:.4f}, "
                      f"Recon={avg_losses['recon']:.6f}, Commit={avg_losses['commit']:.8f}, "
                      f"FID=pending")

        # Write losses every epoch
        log_str = f"{epoch+1},{avg_losses['total']:.6f},{avg_losses['recon']:.8f},{avg_losses['commit']:.6f}"
        if not args.no_fid:
            if fid_score is not None and isinstance(fid_score, float):
                log_str += f",{fid_score:.2f}"
            else:
                log_str += ",N/A"
        logf.write(log_str + "\n")
        logf.flush()

        if (epoch + 1) % args.save_interval == 0:
            checkpoint_path = os.path.join(args.save_dir, f"{run_name}_epoch_{epoch+1}")
            save_checkpoint(vqvae, opt_state, epoch + 1, args, checkpoint_path)
            print(f"Saved checkpoint to {checkpoint_path}")

        if (epoch + 1) % args.vis_interval == 0:
            vis_path = os.path.join(args.save_dir, f"{run_name}_reconstructions")
            save_reconstruction_grid(vqvae, test_batch, epoch + 1, vis_path, n_images=25)
            print(f"Saved reconstruction grid to {vis_path}_epoch_{epoch+1}.png")

    final_path = os.path.join(args.save_dir, f"{run_name}_final")
    save_checkpoint(vqvae, opt_state, args.epochs, args, final_path)
    print(f"Training complete! Final model saved to {final_path}")


    vis_path = os.path.join(args.save_dir, f"{run_name}_reconstructions")
    save_reconstruction_grid(vqvae, test_batch, args.epochs, vis_path, n_images=25)
    print(f"Saved final reconstruction grid to {vis_path}_epoch_{args.epochs}.png")

    logf.close()

if __name__ == "__main__":
    args = parse_args()
    train(args)<|MERGE_RESOLUTION|>--- conflicted
+++ resolved
@@ -410,16 +410,13 @@
         avg_losses = {k: v / n_train for k, v in epoch_losses.items()}
 
         energy = compute_code_energy(vqvae, real_images[:256])
-<<<<<<< HEAD
         # track with aim
         _ = [run.track(v, name=k, epoch=epoch) for k, v in avg_losses.items()]
-        run.track(jnp.mean(energy), name='avg_code_energy', epoch=epoch)
-        run.track(aim.Distribution(energy), name='code_energies', epoch=epoch)
-=======
+
+        energy = compute_code_energy(vqvae, real_images[:256])
         
         run.track(float(jnp.mean(energy)), name='avg_code_energy', epoch=epoch)
         run.track(aim.Distribution(np.array(energy)), name='code_energies', epoch=epoch)
->>>>>>> 0f91f8dd
 
         # Compute FID only at log intervals and if not disabled
         if (epoch + 1) % args.log_interval == 0 and not args.no_fid:
